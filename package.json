{
  "name": "medusa-starter-default",
  "version": "0.0.1",
  "description": "A starter for Medusa projects.",
  "author": "Sebastian Rindom <skrindom@gmail.com>",
  "license": "MIT",
  "keywords": [
    "sqlite",
    "postgres",
    "typescript",
    "ecommerce",
    "headless",
    "medusa"
  ],
  "scripts": {
    "clean": "cross-env ./node_modules/.bin/rimraf dist",
    "build": "cross-env npm run clean && tsc -p tsconfig.json",
    "watch": "cross-env tsc --watch",
    "test": "cross-env jest",
    "seed": "cross-env medusa seed -f ./data/seed.json",
    "start": "cross-env npm run build && medusa start",
    "start:custom": "cross-env npm run build && node --preserve-symlinks index.js",
    "dev": "cross-env npm run build && medusa develop",
    "build:admin": "cross-env medusa-admin build"
  },
  "dependencies": {
<<<<<<< HEAD
    "@babel/preset-typescript": "7.21.4",
    "@medusajs/cache-inmemory": "1.8.7-next-20230530075345",
    "@medusajs/cache-redis": "1.8.7-next-20230530075345",
    "@medusajs/event-bus-local": "1.9.4-next-20230530075345",
    "@medusajs/event-bus-redis": "1.8.7-next-20230530075345",
    "@medusajs/file-local": "1.0.1-next-20230530075345",
    "@medusajs/medusa": "1.11.1-next-20230530075345",
    "@medusajs/medusa-cli": "1.3.15-next-20230530075345",
=======
    "@babel/preset-typescript": "^7.21.4",
    "@medusajs/cache-inmemory": "^1.8.6",
    "@medusajs/cache-redis": "^1.8.6",
    "@medusajs/event-bus-local": "^1.9.3",
    "@medusajs/event-bus-redis": "^1.8.6",
    "@medusajs/medusa": "^1.11.0",
    "@medusajs/medusa-cli": "^1.3.14",
>>>>>>> 132656ef
    "babel-preset-medusa-package": "^1.1.13",
    "body-parser": "^1.19.0",
    "cors": "^2.8.5",
    "express": "^4.17.2",
<<<<<<< HEAD
    "medusa-fulfillment-manual": "1.1.38-next-20230530075345",
    "medusa-interfaces": "1.3.8-next-20230530075345",
    "medusa-payment-manual": "1.0.24-next-20230530075345",
    "medusa-payment-stripe": "5.0.1-next-20230530075345",
=======
    "medusa-fulfillment-manual": "^1.1.37",
    "medusa-interfaces": "^1.3.7",
    "medusa-payment-manual": "^1.0.23",
    "medusa-payment-stripe": "^5.0.0",
>>>>>>> 132656ef
    "typeorm": "^0.3.16"
  },
  "devDependencies": {
    "@babel/cli": "^7.14.3",
    "@babel/core": "^7.14.3",
    "@types/express": "^4.17.13",
    "@types/jest": "^27.4.0",
    "@types/node": "^17.0.8",
    "babel-preset-medusa-package": "^1.1.13",
    "cross-env": "^7.0.3",
    "eslint": "^6.8.0",
    "jest": "^27.3.1",
    "mongoose": "^5.13.14",
    "rimraf": "^3.0.2",
    "ts-jest": "^27.0.7",
    "ts-loader": "^9.2.6",
    "typescript": "^4.5.2"
  },
  "jest": {
    "globals": {
      "ts-jest": {
        "tsconfig": "tsconfig.spec.json"
      }
    },
    "moduleFileExtensions": [
      "js",
      "json",
      "ts"
    ],
    "testPathIgnorePatterns": [
      "/node_modules/",
      "<rootDir>/node_modules/"
    ],
    "rootDir": "src",
    "testRegex": "(/__tests__/.*|\\.(test|spec))\\.(ts|js)$",
    "transform": {
      ".ts": "ts-jest"
    },
    "collectCoverageFrom": [
      "**/*.(t|j)s"
    ],
    "coverageDirectory": "./coverage",
    "testEnvironment": "node"
  }
}<|MERGE_RESOLUTION|>--- conflicted
+++ resolved
@@ -24,39 +24,22 @@
     "build:admin": "cross-env medusa-admin build"
   },
   "dependencies": {
-<<<<<<< HEAD
     "@babel/preset-typescript": "7.21.4",
-    "@medusajs/cache-inmemory": "1.8.7-next-20230530075345",
-    "@medusajs/cache-redis": "1.8.7-next-20230530075345",
-    "@medusajs/event-bus-local": "1.9.4-next-20230530075345",
-    "@medusajs/event-bus-redis": "1.8.7-next-20230530075345",
-    "@medusajs/file-local": "1.0.1-next-20230530075345",
-    "@medusajs/medusa": "1.11.1-next-20230530075345",
-    "@medusajs/medusa-cli": "1.3.15-next-20230530075345",
-=======
-    "@babel/preset-typescript": "^7.21.4",
-    "@medusajs/cache-inmemory": "^1.8.6",
-    "@medusajs/cache-redis": "^1.8.6",
-    "@medusajs/event-bus-local": "^1.9.3",
-    "@medusajs/event-bus-redis": "^1.8.6",
-    "@medusajs/medusa": "^1.11.0",
-    "@medusajs/medusa-cli": "^1.3.14",
->>>>>>> 132656ef
+    "@medusajs/cache-inmemory": "^1.8.7",
+    "@medusajs/cache-redis": "^1.8.7",
+    "@medusajs/event-bus-local": "^1.9.4",
+    "@medusajs/event-bus-redis": "^1.8.7",
+    "@medusajs/file-local": "^1.0.1",
+    "@medusajs/medusa": "^1.12.0",
+    "@medusajs/medusa-cli": "^1.3.15",
     "babel-preset-medusa-package": "^1.1.13",
     "body-parser": "^1.19.0",
     "cors": "^2.8.5",
     "express": "^4.17.2",
-<<<<<<< HEAD
-    "medusa-fulfillment-manual": "1.1.38-next-20230530075345",
-    "medusa-interfaces": "1.3.8-next-20230530075345",
-    "medusa-payment-manual": "1.0.24-next-20230530075345",
-    "medusa-payment-stripe": "5.0.1-next-20230530075345",
-=======
     "medusa-fulfillment-manual": "^1.1.37",
     "medusa-interfaces": "^1.3.7",
     "medusa-payment-manual": "^1.0.23",
-    "medusa-payment-stripe": "^5.0.0",
->>>>>>> 132656ef
+    "medusa-payment-stripe": "^6.0.0",
     "typeorm": "^0.3.16"
   },
   "devDependencies": {
