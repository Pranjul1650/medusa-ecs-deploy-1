const dotenv = require("dotenv");

let ENV_FILE_NAME = "";
switch (process.env.NODE_ENV) {
  case "production":
    ENV_FILE_NAME = ".env.production";
    break;
  case "staging":
    ENV_FILE_NAME = ".env.staging";
    break;
  case "test":
    ENV_FILE_NAME = ".env.test";
    break;
  case "development":
  default:
    ENV_FILE_NAME = ".env";
    break;
}

try {
  dotenv.config({ path: process.cwd() + "/" + ENV_FILE_NAME });
} catch (e) {}

// CORS when consuming Medusa from admin
const ADMIN_CORS =
  process.env.ADMIN_CORS || "http://localhost:7000,http://localhost:7001";

// CORS to avoid issues when consuming Medusa from a client
const STORE_CORS = process.env.STORE_CORS || "http://localhost:8000";

const DATABASE_TYPE = process.env.DATABASE_TYPE;
const DATABASE_URL = process.env.DATABASE_URL;
const REDIS_URL = process.env.REDIS_URL;

const plugins = [
  `medusa-fulfillment-manual`,
  `medusa-payment-manual`,
  {
    resolve: "@medusajs/admin",
    /** @type {import('@medusajs/admin').PluginOptions} */
    options: {
      autoRebuild: true,
    },
  },
];

/** @type {import('@medusajs/medusa').ConfigModule["projectConfig"]} */
const projectConfig = {
  database_database: "./medusa-db.sql",
  database_type: DATABASE_TYPE || "sqlite",
  store_cors: STORE_CORS,
  admin_cors: ADMIN_CORS,
}

if (REDIS_URL) {
  projectConfig.redis_url = REDIS_URL;
}

if (DATABASE_URL) {
  projectConfig.database_url = DATABASE_URL;
}


/** @type {import('@medusajs/medusa').ConfigModule} */
module.exports = {
<<<<<<< HEAD
  projectConfig: {
    // redis_url: REDIS_URL,
    // For more production-like environment install PostgresQL
    // database_url: DATABASE_URL,
    // database_type: "postgres",
		jwtSecret: process.env.JWT_SECRET,
    cookieSecret: process.env.COOKIE_SECRET,
    database_database: "./medusa-db.sql",
    database_type: "sqlite",
    store_cors: STORE_CORS,
    admin_cors: ADMIN_CORS,
  },
=======
  projectConfig,
>>>>>>> b3612778
  plugins,
	modules: {
    eventBus: {
      resolve: "@medusajs/event-bus-redis",
      options: {
        redisUrl: REDIS_URL
      }
    },
    cacheService: {
      resolve: "@medusajs/cache-redis",
      options: {
        redisUrl: REDIS_URL
      }
    },
		/*inventoryService: {
      resolve: '@medusajs/inventory'
    } ,
    stockLocationService: {
      resolve: '@medusajs/stock-location'
    },*/
  }
};<|MERGE_RESOLUTION|>--- conflicted
+++ resolved
@@ -30,7 +30,7 @@
 
 const DATABASE_TYPE = process.env.DATABASE_TYPE;
 const DATABASE_URL = process.env.DATABASE_URL;
-const REDIS_URL = process.env.REDIS_URL;
+const REDIS_URL = process.env.REDIS_URL || "redis://localhost:6379";
 
 const plugins = [
   `medusa-fulfillment-manual`,
@@ -46,6 +46,8 @@
 
 /** @type {import('@medusajs/medusa').ConfigModule["projectConfig"]} */
 const projectConfig = {
+  jwtSecret: process.env.JWT_SECRET,
+  cookieSecret: process.env.COOKIE_SECRET,
   database_database: "./medusa-db.sql",
   database_type: DATABASE_TYPE || "sqlite",
   store_cors: STORE_CORS,
@@ -63,22 +65,7 @@
 
 /** @type {import('@medusajs/medusa').ConfigModule} */
 module.exports = {
-<<<<<<< HEAD
-  projectConfig: {
-    // redis_url: REDIS_URL,
-    // For more production-like environment install PostgresQL
-    // database_url: DATABASE_URL,
-    // database_type: "postgres",
-		jwtSecret: process.env.JWT_SECRET,
-    cookieSecret: process.env.COOKIE_SECRET,
-    database_database: "./medusa-db.sql",
-    database_type: "sqlite",
-    store_cors: STORE_CORS,
-    admin_cors: ADMIN_CORS,
-  },
-=======
   projectConfig,
->>>>>>> b3612778
   plugins,
 	modules: {
     eventBus: {
