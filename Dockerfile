--- conflicted
+++ resolved
@@ -10,14 +10,10 @@
 
 RUN apt-get install -y python
 
-<<<<<<< HEAD
-RUN yarn global add @medusajs/medusa-cli
-=======
 RUN npm install -g npm@latest
 
 RUN npm install -g @medusajs/medusa-cli@latest
->>>>>>> 0e40e68e
 
-RUN yarn install
+RUN npm install
 
 ENTRYPOINT ["./develop.sh"]